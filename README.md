--- conflicted
+++ resolved
@@ -55,15 +55,6 @@
 Alibaba provides ApsaraDB for PolarDB PostgreSQL-Compatible Edition, which is a cloud-native relational database service compatible with PostgreSQL: [Official site](https://www.alibabacloud.com/product/polardb).
 
 ## Deploy Instance based on Local Storage
-<<<<<<< HEAD
-
-We provide a script which uses default configuration to compile PolarDB. This section describes how to fast deploy a PolarDB instance with storage on your local disks by this script.
-
-**System Requirements**: CentOS 7.5 and above. The following setup steps are tested on CentOS 7.5. 
-
-> **Note**: For the following steps, please use the same user. DO NOT use *root* user to create instances.
-=======
->>>>>>> 11bb2f68
 
 We provide a script which uses default configuration to compile PolarDB. This section describes how to fast deploy a PolarDB instance with storage on your local disks by this script.
 
