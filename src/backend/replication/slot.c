--- conflicted
+++ resolved
@@ -1444,11 +1444,7 @@
 
 	/* Also sync the parent directory */
 	START_CRIT_SECTION();
-<<<<<<< HEAD
-	fsync_fname(path, true, false);
-=======
-	fsync_fname(slotdir, true);
->>>>>>> 25180875
+	fsync_fname(slotdir, true, false);
 	END_CRIT_SECTION();
 
 	/* read part of statefile that's guaranteed to be version independent */
