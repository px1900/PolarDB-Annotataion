--- conflicted
+++ resolved
@@ -1752,8 +1752,6 @@
 	}
 }
 
-<<<<<<< HEAD
-=======
 /*
  * DropRelationFiles -- drop files of all given relations
  */
@@ -1786,7 +1784,6 @@
 }
 
 
->>>>>>> 25180875
 /*
  *	_fdvec_resize() -- Resize the fork's open segments array
  */
