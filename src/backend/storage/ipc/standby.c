/*-------------------------------------------------------------------------
 *
 * standby.c
 *	  Misc functions used in Hot Standby mode.
 *
 *	All functions for handling RM_STANDBY_ID, which relate to
 *	AccessExclusiveLocks and starting snapshots for Hot Standby mode.
 *	Plus conflict recovery processing.
 *
 * Portions Copyright (c) 1996-2018, PostgreSQL Global Development Group
 * Portions Copyright (c) 1994, Regents of the University of California
 *
 * IDENTIFICATION
 *	  src/backend/storage/ipc/standby.c
 *
 *-------------------------------------------------------------------------
 */
#include "postgres.h"
#include "access/transam.h"
#include "access/twophase.h"
#include "access/xact.h"
#include "access/xlog.h"
#include "access/xloginsert.h"
#include "miscadmin.h"
#include "pgstat.h"
#include "storage/bufmgr.h"
#include "storage/lmgr.h"
#include "storage/proc.h"
#include "storage/procarray.h"
#include "storage/sinvaladt.h"
#include "storage/standby.h"
#include "replication/syncrep.h"
#include "utils/hsearch.h"
#include "utils/memutils.h"
#include "utils/guc.h"
#include "utils/ps_status.h"
#include "utils/timeout.h"
#include "utils/timestamp.h"

/* POLAR */
#include "access/polar_async_ddl_lock_replay.h"
#include "utils/guc.h"
#include "replication/syncrep.h"

/* User-settable GUC parameters */
int			vacuum_defer_cleanup_age;
int			max_standby_archive_delay = 30 * 1000;
int			max_standby_streaming_delay = 30 * 1000;

static HTAB *RecoveryLockLists;

static void ResolveRecoveryConflictWithVirtualXIDs(VirtualTransactionId *waitlist,
									   ProcSignalReason reason, bool report_waiting);
static void SendRecoveryConflictWithBufferPin(ProcSignalReason reason);
static XLogRecPtr LogCurrentRunningXacts(RunningTransactions CurrRunningXacts);
static XLogRecPtr LogAccessExclusiveLocks(int nlocks, xl_standby_lock *locks);

/*
 * Keep track of all the locks owned by a given transaction.
 */
typedef struct RecoveryLockListsEntry
{
	TransactionId xid;
	List	   *locks;
} RecoveryLockListsEntry;

/*
 * InitRecoveryTransactionEnvironment
 *		Initialize tracking of in-progress transactions in master
 *
 * We need to issue shared invalidations and hold locks. Holding locks
 * means others may want to wait on us, so we need to make a lock table
 * vxact entry like a real transaction. We could create and delete
 * lock table entries for each transaction but its simpler just to create
 * one permanent entry and leave it there all the time. Locks are then
 * acquired and released as needed. Yes, this means you can see the
 * Startup process in pg_locks once we have run this.
 */
void
InitRecoveryTransactionEnvironment(void)
{
	VirtualTransactionId vxid;
	HASHCTL		hash_ctl;

	/*
	 * Initialize the hash table for tracking the list of locks held by each
	 * transaction.
	 */
	memset(&hash_ctl, 0, sizeof(hash_ctl));
	hash_ctl.keysize = sizeof(TransactionId);
	hash_ctl.entrysize = sizeof(RecoveryLockListsEntry);
	RecoveryLockLists = hash_create("RecoveryLockLists",
									64,
									&hash_ctl,
									HASH_ELEM | HASH_BLOBS);

	/*
	 * Initialize shared invalidation management for Startup process, being
	 * careful to register ourselves as a sendOnly process so we don't need to
	 * read messages, nor will we get signalled when the queue starts filling
	 * up.
	 */
	SharedInvalBackendInit(true);

	/*
	 * Lock a virtual transaction id for Startup process.
	 *
	 * We need to do GetNextLocalTransactionId() because
	 * SharedInvalBackendInit() leaves localTransactionid invalid and the lock
	 * manager doesn't like that at all.
	 *
	 * Note that we don't need to run XactLockTableInsert() because nobody
	 * needs to wait on xids. That sounds a little strange, but table locks
	 * are held by vxids and row level locks are held by xids. All queries
	 * hold AccessShareLocks so never block while we write or lock new rows.
	 */
	vxid.backendId = MyBackendId;
	vxid.localTransactionId = GetNextLocalTransactionId();
	VirtualXactLockTableInsert(vxid);

	standbyState = STANDBY_INITIALIZED;
}

/*
 * ShutdownRecoveryTransactionEnvironment
 *		Shut down transaction tracking
 *
 * Prepare to switch from hot standby mode to normal operation. Shut down
 * recovery-time transaction tracking.
 */
void
ShutdownRecoveryTransactionEnvironment(void)
{
	/* Mark all tracked in-progress transactions as finished. */
	ExpireAllKnownAssignedTransactionIds();

	/* Release all locks the tracked transactions were holding */
	StandbyReleaseAllLocks();

	/* Destroy the hash table of locks. */
	hash_destroy(RecoveryLockLists);
	RecoveryLockLists = NULL;

	/* Cleanup our VirtualTransaction */
	VirtualXactLockTableCleanup();
}


/*
 * -----------------------------------------------------
 *		Standby wait timers and backend cancel logic
 * -----------------------------------------------------
 */

/*
 * Determine the cutoff time at which we want to start canceling conflicting
 * transactions.  Returns zero (a time safely in the past) if we are willing
 * to wait forever.
 */
static TimestampTz
GetStandbyLimitTime(void)
{
	TimestampTz rtime;
	bool		fromStream;

	/*
	 * The cutoff time is the last WAL data receipt time plus the appropriate
	 * delay variable.  Delay of -1 means wait forever.
	 */
	GetXLogReceiptTime(&rtime, &fromStream);
	if (fromStream)
	{
		if (max_standby_streaming_delay < 0)
			return 0;			/* wait forever */
		return TimestampTzPlusMilliseconds(rtime, max_standby_streaming_delay);
	}
	else
	{
		if (max_standby_archive_delay < 0)
			return 0;			/* wait forever */
		return TimestampTzPlusMilliseconds(rtime, max_standby_archive_delay);
	}
}

#define STANDBY_INITIAL_WAIT_US  1000
static int	standbyWait_us = STANDBY_INITIAL_WAIT_US;

/*
 * Standby wait logic for ResolveRecoveryConflictWithVirtualXIDs.
 * We wait here for a while then return. If we decide we can't wait any
 * more then we return true, if we can wait some more return false.
 */
static bool
WaitExceedsMaxStandbyDelay(void)
{
	TimestampTz ltime;

	CHECK_FOR_INTERRUPTS();

	/* Are we past the limit time? */
	ltime = GetStandbyLimitTime();
	if (ltime && GetCurrentTimestamp() >= ltime)
		return true;

	/*
	 * Sleep a bit (this is essential to avoid busy-waiting).
	 */
	pg_usleep(standbyWait_us);

	/*
	 * Progressively increase the sleep times, but not to more than 1s, since
	 * pg_usleep isn't interruptable on some platforms.
	 */
	standbyWait_us *= 2;
	if (standbyWait_us > 1000000)
		standbyWait_us = 1000000;

	return false;
}

/*
 * This is the main executioner for any query backend that conflicts with
 * recovery processing. Judgement has already been passed on it within
 * a specific rmgr. Here we just issue the orders to the procs. The procs
 * then throw the required error as instructed.
 *
 * If report_waiting is true, "waiting" is reported in PS display if necessary.
 * If the caller has already reported that, report_waiting should be false.
 * Otherwise, "waiting" is reported twice unexpectedly.
 */
static void
ResolveRecoveryConflictWithVirtualXIDs(VirtualTransactionId *waitlist,
									   ProcSignalReason reason, bool report_waiting)
{
	TimestampTz waitStart = 0;
	char	   *new_status;

	/* Fast exit, to avoid a kernel call if there's no work to be done. */
	if (!VirtualTransactionIdIsValid(*waitlist))
		return;

	if (report_waiting)
		waitStart = GetCurrentTimestamp();
	new_status = NULL;			/* we haven't changed the ps display */

	while (VirtualTransactionIdIsValid(*waitlist))
	{
		/* reset standbyWait_us for each xact we wait for */
		standbyWait_us = STANDBY_INITIAL_WAIT_US;

		/* wait until the virtual xid is gone */
		while (!VirtualXactLock(*waitlist, false))
		{
			/*
			 * Report via ps if we have been waiting for more than 500 msec
			 * (should that be configurable?)
			 */
			if (update_process_title && new_status == NULL && report_waiting &&
				TimestampDifferenceExceeds(waitStart, GetCurrentTimestamp(),
										   500))
			{
				const char *old_status;
				int			len;

				old_status = get_ps_display(&len);
				new_status = (char *) palloc(len + 8 + 1);
				memcpy(new_status, old_status, len);
				strcpy(new_status + len, " waiting");
				set_ps_display(new_status, false);
				new_status[len] = '\0'; /* truncate off " waiting" */
			}

			/* Is it time to kill it? */
			if (WaitExceedsMaxStandbyDelay())
			{
				pid_t		pid;

				/*
				 * Now find out who to throw out of the balloon.
				 */
				Assert(VirtualTransactionIdIsValid(*waitlist));
				pid = CancelVirtualTransaction(*waitlist, reason);

				/*
				 * Wait a little bit for it to die so that we avoid flooding
				 * an unresponsive backend when system is heavily loaded.
				 */
				if (pid != 0)
					pg_usleep(5000L);
			}
		}

		/* The virtual transaction is gone now, wait for the next one */
		waitlist++;
	}

	/* Reset ps display if we changed it */
	if (new_status)
	{
		set_ps_display(new_status, false);
		pfree(new_status);
	}
}

void
ResolveRecoveryConflictWithSnapshot(TransactionId latestRemovedXid, RelFileNode node)
{
	VirtualTransactionId *backends;

	/*
	 * If we get passed InvalidTransactionId then we are a little surprised,
	 * but it is theoretically possible in normal running. It also happens
	 * when replaying already applied WAL records after a standby crash or
	 * restart, or when replaying an XLOG_HEAP2_VISIBLE record that marks as
	 * frozen a page which was already all-visible.  If latestRemovedXid is
	 * invalid then there is no conflict. That rule applies across all record
	 * types that suffer from this conflict.
	 */
	if (!TransactionIdIsValid(latestRemovedXid))
		return;

	backends = GetConflictingVirtualXIDs(latestRemovedXid,
										 node.dbNode);

	ResolveRecoveryConflictWithVirtualXIDs(backends,
										   PROCSIG_RECOVERY_CONFLICT_SNAPSHOT,
										   true);
}

void
ResolveRecoveryConflictWithTablespace(Oid tsid)
{
	VirtualTransactionId *temp_file_users;

	/*
	 * Standby users may be currently using this tablespace for their
	 * temporary files. We only care about current users because
	 * temp_tablespace parameter will just ignore tablespaces that no longer
	 * exist.
	 *
	 * Ask everybody to cancel their queries immediately so we can ensure no
	 * temp files remain and we can remove the tablespace. Nuke the entire
	 * site from orbit, it's the only way to be sure.
	 *
	 * XXX: We could work out the pids of active backends using this
	 * tablespace by examining the temp filenames in the directory. We would
	 * then convert the pids into VirtualXIDs before attempting to cancel
	 * them.
	 *
	 * We don't wait for commit because drop tablespace is non-transactional.
	 */
	temp_file_users = GetConflictingVirtualXIDs(InvalidTransactionId,
												InvalidOid);
	ResolveRecoveryConflictWithVirtualXIDs(temp_file_users,
										   PROCSIG_RECOVERY_CONFLICT_TABLESPACE,
										   true);
}

void
ResolveRecoveryConflictWithDatabase(Oid dbid)
{
	/*
	 * We don't do ResolveRecoveryConflictWithVirtualXIDs() here since that
	 * only waits for transactions and completely idle sessions would block
	 * us. This is rare enough that we do this as simply as possible: no wait,
	 * just force them off immediately.
	 *
	 * No locking is required here because we already acquired
	 * AccessExclusiveLock. Anybody trying to connect while we do this will
	 * block during InitPostgres() and then disconnect when they see the
	 * database has been removed.
	 */
	while (CountDBBackends(dbid) > 0)
	{
		CancelDBBackends(dbid, PROCSIG_RECOVERY_CONFLICT_DATABASE, true);

		/*
		 * Wait awhile for them to die so that we avoid flooding an
		 * unresponsive backend when system is heavily loaded.
		 */
		pg_usleep(10000);
	}
}

/*
 * ResolveRecoveryConflictWithLock is called from ProcSleep()
 * to resolve conflicts with other backends holding relation locks.
 *
 * The WaitLatch sleep normally done in ProcSleep()
 * (when not InHotStandby) is performed here, for code clarity.
 *
 * We either resolve conflicts immediately or set a timeout to wake us at
 * the limit of our patience.
 *
 * Resolve conflicts by canceling to all backends holding a conflicting
 * lock.  As we are already queued to be granted the lock, no new lock
 * requests conflicting with ours will be granted in the meantime.
 *
 * Deadlocks involving the Startup process and an ordinary backend process
 * will be detected by the deadlock detector within the ordinary backend.
 */
void
ResolveRecoveryConflictWithLock(LOCKTAG locktag)
{
	TimestampTz ltime;

	Assert(InHotStandby);

	ltime = GetStandbyLimitTime();

	if (GetCurrentTimestamp() >= ltime)
	{
		/*
		 * We're already behind, so clear a path as quickly as possible.
		 */
		VirtualTransactionId *backends;

		backends = GetLockConflicts(&locktag, AccessExclusiveLock);

		/*
		 * Prevent ResolveRecoveryConflictWithVirtualXIDs() from reporting
		 * "waiting" in PS display by disabling its argument report_waiting
		 * because the caller, WaitOnLock(), has already reported that.
		 */
		ResolveRecoveryConflictWithVirtualXIDs(backends,
											   PROCSIG_RECOVERY_CONFLICT_LOCK,
											   false);
	}
	else
	{
		/*
		 * Wait (or wait again) until ltime
		 */
		EnableTimeoutParams timeouts[1];

		timeouts[0].id = STANDBY_LOCK_TIMEOUT;
		timeouts[0].type = TMPARAM_AT;
		timeouts[0].fin_time = ltime;
		enable_timeouts(timeouts, 1);
	}

	/* Wait to be signaled by the release of the Relation Lock */
	ProcWaitForSignal(PG_WAIT_LOCK | locktag.locktag_type);

	/*
	 * Clear any timeout requests established above.  We assume here that the
	 * Startup process doesn't have any other outstanding timeouts than those
	 * used by this function. If that stops being true, we could cancel the
	 * timeouts individually, but that'd be slower.
	 */
	disable_all_timeouts(false);
}

/*
 * ResolveRecoveryConflictWithBufferPin is called from LockBufferForCleanup()
 * to resolve conflicts with other backends holding buffer pins.
 *
 * The ProcWaitForSignal() sleep normally done in LockBufferForCleanup()
 * (when not InHotStandby) is performed here, for code clarity.
 *
 * We either resolve conflicts immediately or set a timeout to wake us at
 * the limit of our patience.
 *
 * Resolve conflicts by sending a PROCSIG signal to all backends to check if
 * they hold one of the buffer pins that is blocking Startup process. If so,
 * those backends will take an appropriate error action, ERROR or FATAL.
 *
 * We also must check for deadlocks.  Deadlocks occur because if queries
 * wait on a lock, that must be behind an AccessExclusiveLock, which can only
 * be cleared if the Startup process replays a transaction completion record.
 * If Startup process is also waiting then that is a deadlock. The deadlock
 * can occur if the query is waiting and then the Startup sleeps, or if
 * Startup is sleeping and the query waits on a lock. We protect against
 * only the former sequence here, the latter sequence is checked prior to
 * the query sleeping, in CheckRecoveryConflictDeadlock().
 *
 * Deadlocks are extremely rare, and relatively expensive to check for,
 * so we don't do a deadlock check right away ... only if we have had to wait
 * at least deadlock_timeout.
 */
void
ResolveRecoveryConflictWithBufferPin(void)
{
	TimestampTz ltime;

	Assert(InHotStandby);

	ltime = GetStandbyLimitTime();

	if (ltime == 0)
	{
		/*
		 * We're willing to wait forever for conflicts, so set timeout for
		 * deadlock check only
		 */
		enable_timeout_after(STANDBY_DEADLOCK_TIMEOUT, DeadlockTimeout);
	}
	else if (GetCurrentTimestamp() >= ltime)
	{
		/*
		 * We're already behind, so clear a path as quickly as possible.
		 */
		SendRecoveryConflictWithBufferPin(PROCSIG_RECOVERY_CONFLICT_BUFFERPIN);
	}
	else
	{
		/*
		 * Wake up at ltime, and check for deadlocks as well if we will be
		 * waiting longer than deadlock_timeout
		 */
		EnableTimeoutParams timeouts[2];

		timeouts[0].id = STANDBY_TIMEOUT;
		timeouts[0].type = TMPARAM_AT;
		timeouts[0].fin_time = ltime;
		timeouts[1].id = STANDBY_DEADLOCK_TIMEOUT;
		timeouts[1].type = TMPARAM_AFTER;
		timeouts[1].delay_ms = DeadlockTimeout;
		enable_timeouts(timeouts, 2);
	}

	/* Wait to be signaled by UnpinBuffer() */
	ProcWaitForSignal(PG_WAIT_BUFFER_PIN);

	/*
	 * Clear any timeout requests established above.  We assume here that the
	 * Startup process doesn't have any other timeouts than what this function
	 * uses.  If that stops being true, we could cancel the timeouts
	 * individually, but that'd be slower.
	 */
	disable_all_timeouts(false);
}

static void
SendRecoveryConflictWithBufferPin(ProcSignalReason reason)
{
	Assert(reason == PROCSIG_RECOVERY_CONFLICT_BUFFERPIN ||
		   reason == PROCSIG_RECOVERY_CONFLICT_STARTUP_DEADLOCK);

	/*
	 * We send signal to all backends to ask them if they are holding the
	 * buffer pin which is delaying the Startup process. We must not set the
	 * conflict flag yet, since most backends will be innocent. Let the
	 * SIGUSR1 handling in each backend decide their own fate.
	 */
	CancelDBBackends(InvalidOid, reason, false);
}

/*
 * In Hot Standby perform early deadlock detection.  We abort the lock
 * wait if we are about to sleep while holding the buffer pin that Startup
 * process is waiting for.
 *
 * Note: this code is pessimistic, because there is no way for it to
 * determine whether an actual deadlock condition is present: the lock we
 * need to wait for might be unrelated to any held by the Startup process.
 * Sooner or later, this mechanism should get ripped out in favor of somehow
 * accounting for buffer locks in DeadLockCheck().  However, errors here
 * seem to be very low-probability in practice, so for now it's not worth
 * the trouble.
 */
void
CheckRecoveryConflictDeadlock(void)
{
	Assert(!InRecovery);		/* do not call in Startup process */

	if (!HoldingBufferPinThatDelaysRecovery())
		return;

	/*
	 * Error message should match ProcessInterrupts() but we avoid calling
	 * that because we aren't handling an interrupt at this point. Note that
	 * we only cancel the current transaction here, so if we are in a
	 * subtransaction and the pin is held by a parent, then the Startup
	 * process will continue to wait even though we have avoided deadlock.
	 */
	ereport(ERROR,
			(errcode(ERRCODE_T_R_DEADLOCK_DETECTED),
			 errmsg("canceling statement due to conflict with recovery"),
			 errdetail("User transaction caused buffer deadlock with recovery.")));
}


/* --------------------------------
 *		timeout handler routines
 * --------------------------------
 */

/*
 * StandbyDeadLockHandler() will be called if STANDBY_DEADLOCK_TIMEOUT
 * occurs before STANDBY_TIMEOUT.  Send out a request for hot-standby
 * backends to check themselves for deadlocks.
 */
void
StandbyDeadLockHandler(void)
{
	SendRecoveryConflictWithBufferPin(PROCSIG_RECOVERY_CONFLICT_STARTUP_DEADLOCK);
}

/*
 * StandbyTimeoutHandler() will be called if STANDBY_TIMEOUT is exceeded.
 * Send out a request to release conflicting buffer pins unconditionally,
 * so we can press ahead with applying changes in recovery.
 */
void
StandbyTimeoutHandler(void)
{
	/* forget any pending STANDBY_DEADLOCK_TIMEOUT request */
	disable_timeout(STANDBY_DEADLOCK_TIMEOUT, false);

	SendRecoveryConflictWithBufferPin(PROCSIG_RECOVERY_CONFLICT_BUFFERPIN);
}

/*
 * StandbyLockTimeoutHandler() will be called if STANDBY_LOCK_TIMEOUT is exceeded.
 * This doesn't need to do anything, simply waking up is enough.
 */
void
StandbyLockTimeoutHandler(void)
{
}

/*
 * -----------------------------------------------------
 * Locking in Recovery Mode
 * -----------------------------------------------------
 *
 * All locks are held by the Startup process using a single virtual
 * transaction. This implementation is both simpler and in some senses,
 * more correct. The locks held mean "some original transaction held
 * this lock, so query access is not allowed at this time". So the Startup
 * process is the proxy by which the original locks are implemented.
 *
 * We only keep track of AccessExclusiveLocks, which are only ever held by
 * one transaction on one relation.
 *
 * We keep a hash table of lists of locks in local memory keyed by xid,
 * RecoveryLockLists, so we can keep track of the various entries made by
 * the Startup process's virtual xid in the shared lock table.
 *
 * List elements use type xl_standby_lock, since the WAL record type exactly
 * matches the information that we need to keep track of.
 *
 * We use session locks rather than normal locks so we don't need
 * ResourceOwners.
 */


LockAcquireResult
StandbyAcquireAccessExclusiveLock(TransactionId xid, Oid dbOid, Oid relOid, bool dontWait)
{
	RecoveryLockListsEntry *entry;
	xl_standby_lock *newlock;
	LOCKTAG		locktag;
	bool		found;
	LockAcquireResult result;

	/* Already processed? */
	if (!TransactionIdIsValid(xid) ||
		TransactionIdDidCommit(xid) ||
		TransactionIdDidAbort(xid))
		return LOCKACQUIRE_OK;

	elog(trace_recovery(DEBUG4),
		 "adding recovery lock: db %u rel %u", dbOid, relOid);

	/* dbOid is InvalidOid when we are locking a shared relation. */
	Assert(OidIsValid(relOid));

	/* Create a new list for this xid, if we don't have one already. */
	entry = hash_search(RecoveryLockLists, &xid, HASH_ENTER, &found);
	if (!found)
	{
		entry->xid = xid;
		entry->locks = NIL;
	}

	newlock = palloc(sizeof(xl_standby_lock));
	newlock->xid = xid;
	newlock->dbOid = dbOid;
	newlock->relOid = relOid;

	SET_LOCKTAG_RELATION(locktag, newlock->dbOid, newlock->relOid);

<<<<<<< HEAD
	result = LockAcquire(&locktag, AccessExclusiveLock, true, dontWait);

	if (result == LOCKACQUIRE_NOT_AVAIL)
		pfree(newlock);
	else
		entry->locks = lappend(entry->locks, newlock);
	return result;
=======
	(void) LockAcquire(&locktag, AccessExclusiveLock, true, false);
>>>>>>> 25180875
}

static void
StandbyReleaseLockList(List *locks)
{
	while (locks)
	{
		xl_standby_lock *lock = (xl_standby_lock *) linitial(locks);
		LOCKTAG		locktag;

		elog(trace_recovery(DEBUG4),
			 "releasing recovery lock: xid %u db %u rel %u",
			 lock->xid, lock->dbOid, lock->relOid);
		SET_LOCKTAG_RELATION(locktag, lock->dbOid, lock->relOid);
		if (!LockRelease(&locktag, AccessExclusiveLock, true))
		{
			elog(LOG,
				 "RecoveryLockLists contains entry for lock no longer recorded by lock manager: xid %u database %u relation %u",
				 lock->xid, lock->dbOid, lock->relOid);
			Assert(false);
		}
		pfree(lock);
		locks = list_delete_first(locks);
	}
}

static void
StandbyReleaseLocks(TransactionId xid)
{
	RecoveryLockListsEntry *entry;

	if (TransactionIdIsValid(xid))
	{
		if ((entry = hash_search(RecoveryLockLists, &xid, HASH_FIND, NULL)))
		{
			StandbyReleaseLockList(entry->locks);
			hash_search(RecoveryLockLists, entry, HASH_REMOVE, NULL);
		}
		if (polar_allow_async_ddl_lock_replay())
			polar_async_ddl_lock_replay_release_one_tx(xid);
	}
	else
	{
		StandbyReleaseAllLocks();
		if (polar_allow_async_ddl_lock_replay())
			polar_async_ddl_lock_replay_release_all_tx();
	}
}

/*
 * Release locks for a transaction tree, starting at xid down, from
 * RecoveryLockLists.
 *
 * Called during WAL replay of COMMIT/ROLLBACK when in hot standby mode,
 * to remove any AccessExclusiveLocks requested by a transaction.
 */
void
StandbyReleaseLockTree(TransactionId xid, int nsubxids, TransactionId *subxids)
{
	int			i;

	StandbyReleaseLocks(xid);

	for (i = 0; i < nsubxids; i++)
		StandbyReleaseLocks(subxids[i]);
}

/*
 * Called at end of recovery and when we see a shutdown checkpoint.
 */
void
StandbyReleaseAllLocks(void)
{
	HASH_SEQ_STATUS status;
	RecoveryLockListsEntry *entry;

	elog(trace_recovery(DEBUG2), "release all standby locks");

	hash_seq_init(&status, RecoveryLockLists);
	while ((entry = hash_seq_search(&status)))
	{
		StandbyReleaseLockList(entry->locks);
		hash_search(RecoveryLockLists, entry, HASH_REMOVE, NULL);
	}
}

/*
 * StandbyReleaseOldLocks
 *		Release standby locks held by top-level XIDs that aren't running,
 *		as long as they're not prepared transactions.
 */
void
StandbyReleaseOldLocks(TransactionId oldxid)
{
	HASH_SEQ_STATUS status;
	RecoveryLockListsEntry *entry;

	hash_seq_init(&status, RecoveryLockLists);
	while ((entry = hash_seq_search(&status)))
	{
		Assert(TransactionIdIsValid(entry->xid));

		/* Skip if prepared transaction. */
		if (StandbyTransactionIdIsPrepared(entry->xid))
			continue;

		/* Skip if >= oldxid. */
		if (!TransactionIdPrecedes(entry->xid, oldxid))
			continue;

		/* Remove all locks and hash table entry. */
		StandbyReleaseLockList(entry->locks);
		hash_search(RecoveryLockLists, entry, HASH_REMOVE, NULL);
	}
}

/*
 * --------------------------------------------------------------------
 *		Recovery handling for Rmgr RM_STANDBY_ID
 *
 * These record types will only be created if XLogStandbyInfoActive()
 * --------------------------------------------------------------------
 */

void
standby_redo(XLogReaderState *record)
{
	uint8		info = XLogRecGetInfo(record) & ~XLR_INFO_MASK;

	/* Backup blocks are not used in standby records */
	Assert(!XLogRecHasAnyBlockRefs(record));

	/* Do nothing if we're not in hot standby mode */
	if (standbyState == STANDBY_DISABLED)
		return;

	if (info == XLOG_STANDBY_LOCK)
	{
		xl_standby_locks *xlrec = (xl_standby_locks *) XLogRecGetData(record);
		int			i;
		LockAcquireResult result;


		for (i = 0; i < xlrec->nlocks; i++)
		{
			TimestampTz rtime;
			bool		fromStream;

			GetXLogReceiptTime(&rtime, &fromStream);

			/* POLAR:
			 * If enable async ddl lock replay, try to get the lock without block waiting first.
			 * 	if got, go to the origin codepath.
			 * 	else, add the lock into pending list, and a worker will try to get the lock.
			 */
			if (polar_allow_async_ddl_lock_replay())
			{
				/* check if this lock is already requested in async worker, if so, ignore it */
				if (polar_async_ddl_lock_replay_lock_is_replaying(&xlrec->locks[i]))
					continue;
				result = StandbyAcquireAccessExclusiveLock(xlrec->locks[i].xid,
															xlrec->locks[i].dbOid,
															xlrec->locks[i].relOid,
															true);
				if (result == LOCKACQUIRE_NOT_AVAIL)
					polar_add_lock_to_pending_tbl(&xlrec->locks[i], GetXLogReplayRecPtr(NULL), rtime);
			}
			else
			{
				StandbyAcquireAccessExclusiveLock(xlrec->locks[i].xid,
													xlrec->locks[i].dbOid,
													xlrec->locks[i].relOid,
													false);
			}
		}
	}
	else if (info == XLOG_RUNNING_XACTS)
	{
		xl_running_xacts *xlrec = (xl_running_xacts *) XLogRecGetData(record);
		RunningTransactionsData running;

		running.xcnt = xlrec->xcnt;
		running.subxcnt = xlrec->subxcnt;
		running.subxid_overflow = xlrec->subxid_overflow;
		running.nextXid = xlrec->nextXid;
		running.latestCompletedXid = xlrec->latestCompletedXid;
		running.oldestRunningXid = xlrec->oldestRunningXid;
		running.xids = xlrec->xids;

		ProcArrayApplyRecoveryInfo(&running);
	}
	else if (info == XLOG_INVALIDATIONS)
	{
		xl_invalidations *xlrec = (xl_invalidations *) XLogRecGetData(record);

		ProcessCommittedInvalidationMessages(xlrec->msgs,
											 xlrec->nmsgs,
											 xlrec->relcacheInitFileInval,
											 xlrec->dbId,
											 xlrec->tsId);
	}
	else
		elog(PANIC, "standby_redo: unknown op code %u", info);
}

/*
 * Log details of the current snapshot to WAL. This allows the snapshot state
 * to be reconstructed on the standby and for logical decoding.
 *
 * This is used for Hot Standby as follows:
 *
 * We can move directly to STANDBY_SNAPSHOT_READY at startup if we
 * start from a shutdown checkpoint because we know nothing was running
 * at that time and our recovery snapshot is known empty. In the more
 * typical case of an online checkpoint we need to jump through a few
 * hoops to get a correct recovery snapshot and this requires a two or
 * sometimes a three stage process.
 *
 * The initial snapshot must contain all running xids and all current
 * AccessExclusiveLocks at a point in time on the standby. Assembling
 * that information while the server is running requires many and
 * various LWLocks, so we choose to derive that information piece by
 * piece and then re-assemble that info on the standby. When that
 * information is fully assembled we move to STANDBY_SNAPSHOT_READY.
 *
 * Since locking on the primary when we derive the information is not
 * strict, we note that there is a time window between the derivation and
 * writing to WAL of the derived information. That allows race conditions
 * that we must resolve, since xids and locks may enter or leave the
 * snapshot during that window. This creates the issue that an xid or
 * lock may start *after* the snapshot has been derived yet *before* the
 * snapshot is logged in the running xacts WAL record. We resolve this by
 * starting to accumulate changes at a point just prior to when we derive
 * the snapshot on the primary, then ignore duplicates when we later apply
 * the snapshot from the running xacts record. This is implemented during
 * CreateCheckpoint() where we use the logical checkpoint location as
 * our starting point and then write the running xacts record immediately
 * before writing the main checkpoint WAL record. Since we always start
 * up from a checkpoint and are immediately at our starting point, we
 * unconditionally move to STANDBY_INITIALIZED. After this point we
 * must do 4 things:
 *	* move shared nextXid forwards as we see new xids
 *	* extend the clog and subtrans with each new xid
 *	* keep track of uncommitted known assigned xids
 *	* keep track of uncommitted AccessExclusiveLocks
 *
 * When we see a commit/abort we must remove known assigned xids and locks
 * from the completing transaction. Attempted removals that cannot locate
 * an entry are expected and must not cause an error when we are in state
 * STANDBY_INITIALIZED. This is implemented in StandbyReleaseLocks() and
 * KnownAssignedXidsRemove().
 *
 * Later, when we apply the running xact data we must be careful to ignore
 * transactions already committed, since those commits raced ahead when
 * making WAL entries.
 *
 * The loose timing also means that locks may be recorded that have a
 * zero xid, since xids are removed from procs before locks are removed.
 * So we must prune the lock list down to ensure we hold locks only for
 * currently running xids, performed by StandbyReleaseOldLocks().
 * Zero xids should no longer be possible, but we may be replaying WAL
 * from a time when they were possible.
 *
 * For logical decoding only the running xacts information is needed;
 * there's no need to look at the locking information, but it's logged anyway,
 * as there's no independent knob to just enable logical decoding. For
 * details of how this is used, check snapbuild.c's introductory comment.
 *
 *
 * Returns the RecPtr of the last inserted record.
 */
XLogRecPtr
LogStandbySnapshot(void)
{
	XLogRecPtr	recptr;
	RunningTransactions running;
	xl_standby_lock *locks;
	int			nlocks;

	Assert(XLogStandbyInfoActive());

	/*
	 * Get details of any AccessExclusiveLocks being held at the moment.
	 */
	locks = GetRunningTransactionLocks(&nlocks);
	if (nlocks > 0)
		LogAccessExclusiveLocks(nlocks, locks);
	pfree(locks);

	/*
	 * Log details of all in-progress transactions. This should be the last
	 * record we write, because standby will open up when it sees this.
	 */
	running = GetRunningTransactionData();

	/*
	 * GetRunningTransactionData() acquired ProcArrayLock, we must release it.
	 * For Hot Standby this can be done before inserting the WAL record
	 * because ProcArrayApplyRecoveryInfo() rechecks the commit status using
	 * the clog. For logical decoding, though, the lock can't be released
	 * early because the clog might be "in the future" from the POV of the
	 * historic snapshot. This would allow for situations where we're waiting
	 * for the end of a transaction listed in the xl_running_xacts record
	 * which, according to the WAL, has committed before the xl_running_xacts
	 * record. Fortunately this routine isn't executed frequently, and it's
	 * only a shared lock.
	 */
	if (wal_level < WAL_LEVEL_LOGICAL)
		LWLockRelease(ProcArrayLock);

	recptr = LogCurrentRunningXacts(running);

	/* Release lock if we kept it longer ... */
	if (wal_level >= WAL_LEVEL_LOGICAL)
		LWLockRelease(ProcArrayLock);

	/* GetRunningTransactionData() acquired XidGenLock, we must release it */
	LWLockRelease(XidGenLock);

	return recptr;
}

/*
 * Record an enhanced snapshot of running transactions into WAL.
 *
 * The definitions of RunningTransactionsData and xl_xact_running_xacts are
 * similar. We keep them separate because xl_xact_running_xacts is a
 * contiguous chunk of memory and never exists fully until it is assembled in
 * WAL. The inserted records are marked as not being important for durability,
 * to avoid triggering superfluous checkpoint / archiving activity.
 */
static XLogRecPtr
LogCurrentRunningXacts(RunningTransactions CurrRunningXacts)
{
	xl_running_xacts xlrec;
	XLogRecPtr	recptr;

	xlrec.xcnt = CurrRunningXacts->xcnt;
	xlrec.subxcnt = CurrRunningXacts->subxcnt;
	xlrec.subxid_overflow = CurrRunningXacts->subxid_overflow;
	xlrec.nextXid = CurrRunningXacts->nextXid;
	xlrec.oldestRunningXid = CurrRunningXacts->oldestRunningXid;
	xlrec.latestCompletedXid = CurrRunningXacts->latestCompletedXid;

	/* Header */
	XLogBeginInsert();
	XLogSetRecordFlags(XLOG_MARK_UNIMPORTANT);
	XLogRegisterData((char *) (&xlrec), MinSizeOfXactRunningXacts);

	/* array of TransactionIds */
	if (xlrec.xcnt > 0)
		XLogRegisterData((char *) CurrRunningXacts->xids,
						 (xlrec.xcnt + xlrec.subxcnt) * sizeof(TransactionId));

	recptr = XLogInsert(RM_STANDBY_ID, XLOG_RUNNING_XACTS);

	if (CurrRunningXacts->subxid_overflow)
		elog(trace_recovery(DEBUG2),
			 "snapshot of %u running transactions overflowed (lsn %X/%X oldest xid %u latest complete %u next xid %u)",
			 CurrRunningXacts->xcnt,
			 (uint32) (recptr >> 32), (uint32) recptr,
			 CurrRunningXacts->oldestRunningXid,
			 CurrRunningXacts->latestCompletedXid,
			 CurrRunningXacts->nextXid);
	else
		elog(trace_recovery(DEBUG2),
			 "snapshot of %u+%u running transaction ids (lsn %X/%X oldest xid %u latest complete %u next xid %u)",
			 CurrRunningXacts->xcnt, CurrRunningXacts->subxcnt,
			 (uint32) (recptr >> 32), (uint32) recptr,
			 CurrRunningXacts->oldestRunningXid,
			 CurrRunningXacts->latestCompletedXid,
			 CurrRunningXacts->nextXid);

	/*
	 * Ensure running_xacts information is synced to disk not too far in the
	 * future. We don't want to stall anything though (i.e. use XLogFlush()),
	 * so we let the wal writer do it during normal operation.
	 * XLogSetAsyncXactLSN() conveniently will mark the LSN as to-be-synced
	 * and nudge the WALWriter into action if sleeping. Check
	 * XLogBackgroundFlush() for details why a record might not be flushed
	 * without it.
	 */
	XLogSetAsyncXactLSN(recptr);

	return recptr;
}

/*
 * Wholesale logging of AccessExclusiveLocks. Other lock types need not be
 * logged, as described in backend/storage/lmgr/README.
 *
 * POLAR: return the lsn that master need to wait for replicas to reply when
 * we enable the synchronous ddl.
 */
static XLogRecPtr
LogAccessExclusiveLocks(int nlocks, xl_standby_lock *locks)
{
	xl_standby_locks xlrec;

	xlrec.nlocks = nlocks;

	XLogBeginInsert();
	XLogRegisterData((char *) &xlrec, offsetof(xl_standby_locks, locks));
	XLogRegisterData((char *) locks, nlocks * sizeof(xl_standby_lock));
	XLogSetRecordFlags(XLOG_MARK_UNIMPORTANT);

	/*
	 * POLAR: synchronous ddl need wait this lsn to reply by replica.
	 * So we return it.
	 */
	return XLogInsert(RM_STANDBY_ID, XLOG_STANDBY_LOCK);
}

/*
 * Individual logging of AccessExclusiveLocks for use during LockAcquire()
 */
void
LogAccessExclusiveLock(Oid dbOid, Oid relOid)
{
	xl_standby_lock xlrec;

	/* POLAR */
	XLogRecPtr polar_sync_recptr;

	xlrec.xid = GetCurrentTransactionId();

	xlrec.dbOid = dbOid;
	xlrec.relOid = relOid;

	polar_sync_recptr = LogAccessExclusiveLocks(1, &xlrec);
	MyXactFlags |= XACT_FLAGS_ACQUIREDACCESSEXCLUSIVELOCK;

	/* POLAR: sync ddl, wait all ro node reply this log */
	if (polar_enable_shared_storage_mode && polar_enable_ddl_sync_mode)
	{
		Assert(!XLogRecPtrIsInvalid(polar_sync_recptr));
		XLogFlush(polar_sync_recptr);
		SyncRepWaitForLSN(polar_sync_recptr, false, true);
	}
}

/*
 * Prepare to log an AccessExclusiveLock, for use during LockAcquire()
 */
void
LogAccessExclusiveLockPrepare(void)
{
	/*
	 * Ensure that a TransactionId has been assigned to this transaction, for
	 * two reasons, both related to lock release on the standby. First, we
	 * must assign an xid so that RecordTransactionCommit() and
	 * RecordTransactionAbort() do not optimise away the transaction
	 * completion record which recovery relies upon to release locks. It's a
	 * hack, but for a corner case not worth adding code for into the main
	 * commit path. Second, we must assign an xid before the lock is recorded
	 * in shared memory, otherwise a concurrently executing
	 * GetRunningTransactionLocks() might see a lock associated with an
	 * InvalidTransactionId which we later assert cannot happen.
	 */
	(void) GetCurrentTransactionId();
}

/*
 * Emit WAL for invalidations. This currently is only used for commits without
 * an xid but which contain invalidations.
 */
void
LogStandbyInvalidations(int nmsgs, SharedInvalidationMessage *msgs,
						bool relcacheInitFileInval)
{
	xl_invalidations xlrec;

	/* prepare record */
	memset(&xlrec, 0, sizeof(xlrec));
	xlrec.dbId = MyDatabaseId;
	xlrec.tsId = MyDatabaseTableSpace;
	xlrec.relcacheInitFileInval = relcacheInitFileInval;
	xlrec.nmsgs = nmsgs;

	/* perform insertion */
	XLogBeginInsert();
	XLogRegisterData((char *) (&xlrec), MinSizeOfInvalidations);
	XLogRegisterData((char *) msgs,
					 nmsgs * sizeof(SharedInvalidationMessage));
	XLogInsert(RM_STANDBY_ID, XLOG_INVALIDATIONS);
}<|MERGE_RESOLUTION|>--- conflicted
+++ resolved
@@ -682,7 +682,6 @@
 
 	SET_LOCKTAG_RELATION(locktag, newlock->dbOid, newlock->relOid);
 
-<<<<<<< HEAD
 	result = LockAcquire(&locktag, AccessExclusiveLock, true, dontWait);
 
 	if (result == LOCKACQUIRE_NOT_AVAIL)
@@ -690,9 +689,6 @@
 	else
 		entry->locks = lappend(entry->locks, newlock);
 	return result;
-=======
-	(void) LockAcquire(&locktag, AccessExclusiveLock, true, false);
->>>>>>> 25180875
 }
 
 static void
