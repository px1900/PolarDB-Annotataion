/*-------------------------------------------------------------------------
 *
 * adminpack.c
 *
 *
 * Copyright (c) 2002-2018, PostgreSQL Global Development Group
 *
 * Author: Andreas Pflug <pgadmin@pse-consulting.de>
 *
 * IDENTIFICATION
 *	  contrib/adminpack/adminpack.c
 *
 *-------------------------------------------------------------------------
 */
#include "postgres.h"

#include <sys/file.h>
#include <sys/stat.h>
#include <unistd.h>

#include "catalog/pg_authid.h"
#include "catalog/pg_type.h"
#include "funcapi.h"
#include "miscadmin.h"
#include "postmaster/syslogger.h"
#include "storage/fd.h"
#include "utils/builtins.h"
#include "utils/datetime.h"


#ifdef WIN32

#ifdef rename
#undef rename
#endif

#ifdef unlink
#undef unlink
#endif
#endif

PG_MODULE_MAGIC;

PG_FUNCTION_INFO_V1(pg_file_write);
PG_FUNCTION_INFO_V1(pg_file_write_v1_1);
PG_FUNCTION_INFO_V1(pg_file_rename);
PG_FUNCTION_INFO_V1(pg_file_rename_v1_1);
PG_FUNCTION_INFO_V1(pg_file_unlink);
PG_FUNCTION_INFO_V1(pg_file_unlink_v1_1);
PG_FUNCTION_INFO_V1(pg_logdir_ls);
PG_FUNCTION_INFO_V1(pg_logdir_ls_v1_1);

static int64 pg_file_write_internal(text *file, text *data, bool replace);
static bool pg_file_rename_internal(text *file1, text *file2, text *file3);
static Datum pg_logdir_ls_internal(FunctionCallInfo fcinfo);


/*-----------------------
 * some helper functions
 */

/*
 * Convert a "text" filename argument to C string, and check it's allowable.
 *
 * Filename may be absolute or relative to the DataDir, but we only allow
 * absolute paths that match DataDir or Log_directory.
 */
static char *
convert_and_check_filename(text *arg, bool logAllowed)
{
	char	   *filename = text_to_cstring(arg);

	canonicalize_path(filename);	/* filename can change length here */

	/*
	 * Members of the 'pg_write_server_files' role are allowed to access any
	 * files on the server as the PG user, so no need to do any further checks
	 * here.
	 */
	if (is_member_of_role(GetUserId(), DEFAULT_ROLE_WRITE_SERVER_FILES))
		return filename;

	/* User isn't a member of the default role, so check if it's allowable */
	if (is_absolute_path(filename))
	{
		/* Disallow '/a/b/data/..' */
		if (path_contains_parent_reference(filename))
			ereport(ERROR,
					(errcode(ERRCODE_INSUFFICIENT_PRIVILEGE),
					 (errmsg("reference to parent directory (\"..\") not allowed"))));

		/*
		 * Allow absolute paths if within DataDir or Log_directory, even
		 * though Log_directory might be outside DataDir.
		 */
		if (!path_is_prefix_of_path(DataDir, filename) &&
			(!logAllowed || !is_absolute_path(Log_directory) ||
			 !path_is_prefix_of_path(Log_directory, filename)))
			ereport(ERROR,
					(errcode(ERRCODE_INSUFFICIENT_PRIVILEGE),
					 (errmsg("absolute path not allowed"))));
	}
	else if (!path_is_relative_and_below_cwd(filename))
		ereport(ERROR,
				(errcode(ERRCODE_INSUFFICIENT_PRIVILEGE),
				 (errmsg("path must be in or below the current directory"))));

	return filename;
}


/*
 * check for superuser, bark if not.
 */
static void
requireSuperuser(void)
{
	if (!superuser())
		ereport(ERROR,
				(errcode(ERRCODE_INSUFFICIENT_PRIVILEGE),
				 (errmsg("only superuser may access generic file functions"))));
}



/* ------------------------------------
 * pg_file_write - old version
 *
 * The superuser() check here must be kept as the library might be upgraded
 * without the extension being upgraded, meaning that in pre-1.1 installations
 * these functions could be called by any user.
 */
Datum
pg_file_write(PG_FUNCTION_ARGS)
{
	text	   *file = PG_GETARG_TEXT_PP(0);
	text	   *data = PG_GETARG_TEXT_PP(1);
	bool		replace = PG_GETARG_BOOL(2);
	int64		count = 0;

	requireSuperuser();

	count = pg_file_write_internal(file, data, replace);

	PG_RETURN_INT64(count);
}

/* ------------------------------------
 * pg_file_write_v1_1 - Version 1.1
 *
 * As of adminpack version 1.1, we no longer need to check if the user
 * is a superuser because we REVOKE EXECUTE on the function from PUBLIC.
 * Users can then grant access to it based on their policies.
 *
 * Otherwise identical to pg_file_write (above).
 */
Datum
pg_file_write_v1_1(PG_FUNCTION_ARGS)
{
	text	   *file = PG_GETARG_TEXT_PP(0);
	text	   *data = PG_GETARG_TEXT_PP(1);
	bool		replace = PG_GETARG_BOOL(2);
	int64		count = 0;

	count = pg_file_write_internal(file, data, replace);

	PG_RETURN_INT64(count);
}

/* ------------------------------------
 * pg_file_write_internal - Workhorse for pg_file_write functions.
 *
 * This handles the actual work for pg_file_write.
 */
static int64
pg_file_write_internal(text *file, text *data, bool replace)
{
	FILE	   *f;
	char	   *filename;
	int64		count = 0;

	filename = convert_and_check_filename(file, false);

	if (!replace)
	{
		struct stat fst;

		if (stat(filename, &fst) >= 0)
			ereport(ERROR,
					(errcode(ERRCODE_DUPLICATE_FILE),
					 errmsg("file \"%s\" exists", filename)));

		f = AllocateFile(filename, "wb");
	}
	else
		f = AllocateFile(filename, "ab");

	if (!f)
		ereport(ERROR,
				(errcode_for_file_access(),
				 errmsg("could not open file \"%s\" for writing: %m",
						filename)));

	count = fwrite(VARDATA_ANY(data), 1, VARSIZE_ANY_EXHDR(data), f);
	if (count != VARSIZE_ANY_EXHDR(data) || FreeFile(f))
		ereport(ERROR,
				(errcode_for_file_access(),
				 errmsg("could not write file \"%s\": %m", filename)));

	return (count);
}

/* ------------------------------------
 * pg_file_rename - old version
 *
 * The superuser() check here must be kept as the library might be upgraded
 * without the extension being upgraded, meaning that in pre-1.1 installations
 * these functions could be called by any user.
 */
Datum
pg_file_rename(PG_FUNCTION_ARGS)
{
	text	   *file1;
	text	   *file2;
	text	   *file3;
	bool		result;

	requireSuperuser();

	if (PG_ARGISNULL(0) || PG_ARGISNULL(1))
		PG_RETURN_NULL();

	file1 = PG_GETARG_TEXT_PP(0);
	file2 = PG_GETARG_TEXT_PP(1);

	if (PG_ARGISNULL(2))
		file3 = NULL;
	else
		file3 = PG_GETARG_TEXT_PP(2);

	result = pg_file_rename_internal(file1, file2, file3);

	PG_RETURN_BOOL(result);
}

/* ------------------------------------
 * pg_file_rename_v1_1 - Version 1.1
 *
 * As of adminpack version 1.1, we no longer need to check if the user
 * is a superuser because we REVOKE EXECUTE on the function from PUBLIC.
 * Users can then grant access to it based on their policies.
 *
 * Otherwise identical to pg_file_write (above).
 */
Datum
pg_file_rename_v1_1(PG_FUNCTION_ARGS)
{
	text	   *file1;
	text	   *file2;
	text	   *file3;
	bool		result;

	if (PG_ARGISNULL(0) || PG_ARGISNULL(1))
		PG_RETURN_NULL();

	file1 = PG_GETARG_TEXT_PP(0);
	file2 = PG_GETARG_TEXT_PP(1);

	if (PG_ARGISNULL(2))
		file3 = NULL;
	else
		file3 = PG_GETARG_TEXT_PP(2);

	result = pg_file_rename_internal(file1, file2, file3);

	PG_RETURN_BOOL(result);
}

/* ------------------------------------
 * pg_file_rename_internal - Workhorse for pg_file_rename functions.
 *
 * This handles the actual work for pg_file_rename.
 */
static bool
pg_file_rename_internal(text *file1, text *file2, text *file3)
{
	char	   *fn1,
			   *fn2,
			   *fn3;
	int			rc;

	fn1 = convert_and_check_filename(file1, false);
	fn2 = convert_and_check_filename(file2, false);

	if (file3 == NULL)
		fn3 = NULL;
	else
		fn3 = convert_and_check_filename(file3, false);

	if (access(fn1, W_OK) < 0)
	{
		ereport(WARNING,
				(errcode_for_file_access(),
				 errmsg("file \"%s\" is not accessible: %m", fn1)));

		return false;
	}

	if (fn3 && access(fn2, W_OK) < 0)
	{
		ereport(WARNING,
				(errcode_for_file_access(),
				 errmsg("file \"%s\" is not accessible: %m", fn2)));

		return false;
	}

	rc = access(fn3 ? fn3 : fn2, W_OK);
	if (rc >= 0 || errno != ENOENT)
	{
		ereport(ERROR,
				(errcode(ERRCODE_DUPLICATE_FILE),
				 errmsg("cannot rename to target file \"%s\"",
						fn3 ? fn3 : fn2)));
	}

	if (fn3)
	{
		if (rename(fn2, fn3) != 0)
		{
			ereport(ERROR,
					(errcode_for_file_access(),
					 errmsg("could not rename \"%s\" to \"%s\": %m",
							fn2, fn3)));
		}
		if (rename(fn1, fn2) != 0)
		{
			ereport(WARNING,
					(errcode_for_file_access(),
					 errmsg("could not rename \"%s\" to \"%s\": %m",
							fn1, fn2)));

			if (rename(fn3, fn2) != 0)
			{
				ereport(ERROR,
						(errcode_for_file_access(),
						 errmsg("could not rename \"%s\" back to \"%s\": %m",
								fn3, fn2)));
			}
			else
			{
				ereport(ERROR,
						(errcode(ERRCODE_UNDEFINED_FILE),
						 errmsg("renaming \"%s\" to \"%s\" was reverted",
								fn2, fn3)));
			}
		}
	}
	else if (rename(fn1, fn2) != 0)
	{
		ereport(ERROR,
				(errcode_for_file_access(),
				 errmsg("could not rename \"%s\" to \"%s\": %m", fn1, fn2)));
	}

	return true;
}


/* ------------------------------------
 * pg_file_unlink - old version
 *
 * The superuser() check here must be kept as the library might be upgraded
 * without the extension being upgraded, meaning that in pre-1.1 installations
 * these functions could be called by any user.
 */
Datum
pg_file_unlink(PG_FUNCTION_ARGS)
{
	char	   *filename;

	requireSuperuser();

	filename = convert_and_check_filename(PG_GETARG_TEXT_PP(0), false);

	if (access(filename, W_OK) < 0)
	{
		if (errno == ENOENT)
			PG_RETURN_BOOL(false);
		else
			ereport(ERROR,
					(errcode_for_file_access(),
					 errmsg("file \"%s\" is not accessible: %m", filename)));
	}

	if (unlink(filename) < 0)
	{
		ereport(WARNING,
				(errcode_for_file_access(),
				 errmsg("could not unlink file \"%s\": %m", filename)));

		PG_RETURN_BOOL(false);
	}
	PG_RETURN_BOOL(true);
}


/* ------------------------------------
 * pg_file_unlink_v1_1 - Version 1.1
 *
 * As of adminpack version 1.1, we no longer need to check if the user
 * is a superuser because we REVOKE EXECUTE on the function from PUBLIC.
 * Users can then grant access to it based on their policies.
 *
 * Otherwise identical to pg_file_unlink (above).
 */
Datum
pg_file_unlink_v1_1(PG_FUNCTION_ARGS)
{
	char	   *filename;

	filename = convert_and_check_filename(PG_GETARG_TEXT_PP(0), false);

	if (access(filename, W_OK) < 0)
	{
		if (errno == ENOENT)
			PG_RETURN_BOOL(false);
		else
			ereport(ERROR,
					(errcode_for_file_access(),
					 errmsg("file \"%s\" is not accessible: %m", filename)));
	}

	if (unlink(filename) < 0)
	{
		ereport(WARNING,
				(errcode_for_file_access(),
				 errmsg("could not unlink file \"%s\": %m", filename)));

		PG_RETURN_BOOL(false);
	}
	PG_RETURN_BOOL(true);
}

/* ------------------------------------
 * pg_logdir_ls - Old version
 *
 * The superuser() check here must be kept as the library might be upgraded
 * without the extension being upgraded, meaning that in pre-1.1 installations
 * these functions could be called by any user.
 */
Datum
pg_logdir_ls(PG_FUNCTION_ARGS)
{
	if (!superuser())
		ereport(ERROR,
				(errcode(ERRCODE_INSUFFICIENT_PRIVILEGE),
				 (errmsg("only superuser can list the log directory"))));

	return (pg_logdir_ls_internal(fcinfo));
}

/* ------------------------------------
 * pg_logdir_ls_v1_1 - Version 1.1
 *
 * As of adminpack version 1.1, we no longer need to check if the user
 * is a superuser because we REVOKE EXECUTE on the function from PUBLIC.
 * Users can then grant access to it based on their policies.
 *
 * Otherwise identical to pg_logdir_ls (above).
 */
Datum
pg_logdir_ls_v1_1(PG_FUNCTION_ARGS)
{
	return (pg_logdir_ls_internal(fcinfo));
}

static Datum
pg_logdir_ls_internal(FunctionCallInfo fcinfo)
{
	ReturnSetInfo *rsinfo = (ReturnSetInfo *) fcinfo->resultinfo;
	bool		randomAccess;
	TupleDesc	tupdesc;
	Tuplestorestate *tupstore;
	AttInMetadata *attinmeta;
	DIR		   *dirdesc;
	struct dirent *de;
	MemoryContext oldcontext;

	if (strcmp(Log_filename, "postgresql-%Y-%m-%d_%H%M%S.log") != 0)
		ereport(ERROR,
				(errcode(ERRCODE_INVALID_PARAMETER_VALUE),
				 errmsg("the log_filename parameter must equal 'postgresql-%%Y-%%m-%%d_%%H%%M%%S.log'")));

	/* check to see if caller supports us returning a tuplestore */
	if (rsinfo == NULL || !IsA(rsinfo, ReturnSetInfo))
		ereport(ERROR,
				(errcode(ERRCODE_FEATURE_NOT_SUPPORTED),
				 errmsg("set-valued function called in context that cannot accept a set")));
	if (!(rsinfo->allowedModes & SFRM_Materialize))
		ereport(ERROR,
				(errcode(ERRCODE_SYNTAX_ERROR),
				 errmsg("materialize mode required, but it is not allowed in this context")));

	/* The tupdesc and tuplestore must be created in ecxt_per_query_memory */
	oldcontext = MemoryContextSwitchTo(rsinfo->econtext->ecxt_per_query_memory);

<<<<<<< HEAD
		fctx->location = pstrdup(Log_directory);
		fctx->dirdesc = AllocateDir(fctx->location, false);
=======
	tupdesc = CreateTemplateTupleDesc(2, false);
	TupleDescInitEntry(tupdesc, (AttrNumber) 1, "starttime",
					   TIMESTAMPOID, -1, 0);
	TupleDescInitEntry(tupdesc, (AttrNumber) 2, "filename",
					   TEXTOID, -1, 0);
>>>>>>> 25180875

	randomAccess = (rsinfo->allowedModes & SFRM_Materialize_Random) != 0;
	tupstore = tuplestore_begin_heap(randomAccess, false, work_mem);
	rsinfo->returnMode = SFRM_Materialize;
	rsinfo->setResult = tupstore;
	rsinfo->setDesc = tupdesc;

	MemoryContextSwitchTo(oldcontext);

	attinmeta = TupleDescGetAttInMetadata(tupdesc);

	dirdesc = AllocateDir(Log_directory);
	while ((de = ReadDir(dirdesc, Log_directory)) != NULL)
	{
		char	   *values[2];
		HeapTuple	tuple;
		char		timestampbuf[32];
		char	   *field[MAXDATEFIELDS];
		char		lowstr[MAXDATELEN + 1];
		int			dtype;
		int			nf,
					ftype[MAXDATEFIELDS];
		fsec_t		fsec;
		int			tz = 0;
		struct pg_tm date;

		/*
		 * Default format: postgresql-YYYY-MM-DD_HHMMSS.log
		 */
		if (strlen(de->d_name) != 32
			|| strncmp(de->d_name, "postgresql-", 11) != 0
			|| de->d_name[21] != '_'
			|| strcmp(de->d_name + 28, ".log") != 0)
			continue;

		/* extract timestamp portion of filename */
		strcpy(timestampbuf, de->d_name + 11);
		timestampbuf[17] = '\0';

		/* parse and decode expected timestamp to verify it's OK format */
		if (ParseDateTime(timestampbuf, lowstr, MAXDATELEN, field, ftype, MAXDATEFIELDS, &nf))
			continue;

		if (DecodeDateTime(field, ftype, nf, &dtype, &date, &fsec, &tz))
			continue;

		/* Seems the timestamp is OK; prepare and return tuple */

		values[0] = timestampbuf;
		values[1] = psprintf("%s/%s", Log_directory, de->d_name);

		tuple = BuildTupleFromCStrings(attinmeta, values);

		tuplestore_puttuple(tupstore, tuple);
	}

	FreeDir(dirdesc);
	return (Datum) 0;
}<|MERGE_RESOLUTION|>--- conflicted
+++ resolved
@@ -505,16 +505,11 @@
 	/* The tupdesc and tuplestore must be created in ecxt_per_query_memory */
 	oldcontext = MemoryContextSwitchTo(rsinfo->econtext->ecxt_per_query_memory);
 
-<<<<<<< HEAD
-		fctx->location = pstrdup(Log_directory);
-		fctx->dirdesc = AllocateDir(fctx->location, false);
-=======
 	tupdesc = CreateTemplateTupleDesc(2, false);
 	TupleDescInitEntry(tupdesc, (AttrNumber) 1, "starttime",
 					   TIMESTAMPOID, -1, 0);
 	TupleDescInitEntry(tupdesc, (AttrNumber) 2, "filename",
 					   TEXTOID, -1, 0);
->>>>>>> 25180875
 
 	randomAccess = (rsinfo->allowedModes & SFRM_Materialize_Random) != 0;
 	tupstore = tuplestore_begin_heap(randomAccess, false, work_mem);
